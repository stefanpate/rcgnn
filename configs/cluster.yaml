--- conflicted
+++ resolved
@@ -7,13 +7,8 @@
 
 similarity_score: rcmcs
 dataset: sprhea
-<<<<<<< HEAD
-toc: v3_folded_pt_ns
-cutoffs: [99, 98, 97, 95, 90, 85]
-=======
 toc: v3_folded_v3_pt_ns
 cutoffs: [80, 60, 40]
->>>>>>> 8341943d
 blosum_ub: 5e2
 blosum_lb: -2e3
 
