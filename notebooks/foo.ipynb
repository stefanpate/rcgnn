--- conflicted
+++ resolved
@@ -2,792 +2,6 @@
  "cells": [
   {
    "cell_type": "code",
-<<<<<<< HEAD
-   "execution_count": 17,
-   "id": "f9501a43",
-   "metadata": {},
-   "outputs": [
-    {
-     "name": "stdout",
-     "output_type": "stream",
-     "text": [
-      "The autoreload extension is already loaded. To reload it, use:\n",
-      "  %reload_ext autoreload\n"
-     ]
-    }
-   ],
-   "source": [
-    "%load_ext autoreload\n",
-    "%autoreload 2"
-   ]
-  },
-  {
-   "cell_type": "code",
-   "execution_count": 18,
-   "id": "c06fd60d",
-   "metadata": {},
-   "outputs": [],
-   "source": [
-    "import json\n",
-    "from hydra import compose, initialize\n",
-    "from pathlib import Path\n",
-    "from tqdm import tqdm\n",
-    "import torch\n",
-    "import pytorch_lightning as pl\n",
-    "from omegaconf import DictConfig\n",
-    "from src.clip import EnzymeReactionCLIP\n"
-   ]
-  },
-  {
-   "cell_type": "code",
-   "execution_count": 19,
-   "id": "6f2af877",
-   "metadata": {},
-   "outputs": [],
-   "source": [
-    "with initialize(version_base=None, config_path=\"../configs/filepaths\"):\n",
-    "    cfg = compose(config_name=\"base\")"
-   ]
-  },
-  {
-   "cell_type": "code",
-   "execution_count": 20,
-   "id": "d751f27c",
-   "metadata": {},
-   "outputs": [],
-   "source": [
-    "with open(Path(cfg.data) / \"sprhea\" / \"v3_folded_pt_ns.json\", \"r\") as f:\n",
-    "    v3 = json.load(f)"
-   ]
-  },
-  {
-   "cell_type": "code",
-   "execution_count": 21,
-   "id": "f6bf3ea1",
-   "metadata": {},
-   "outputs": [
-    {
-     "data": {
-      "text/plain": [
-       "'[CH:1]([CH2:3][CH2:5][CH:6]([NH2:7])[C:8](=[O:9])[OH:10])=[O:4].[c:15]1([C:21]([NH2:22])=[O:23])[cH:16][n+:17]([CH:24]2[O:25][CH:27]([CH2:30][O:32][P:33](=[O:34])([OH:35])[O:36][P:37](=[O:38])([OH:39])[O:40][CH2:41][CH:42]3[O:43][CH:45]([n:48]4[cH:50][n:53][c:55]5[c:51]4[n:54][cH:59][n:61][c:60]5[NH2:62])[CH:46]([O:49][P:52](=[O:56])([OH:57])[OH:58])[CH:44]3[OH:47])[CH:28]([OH:31])[CH:26]2[OH:29])[cH:18][cH:19][cH:20]1.[OH:2][P:11](=[O:12])([OH:13])[OH:14]>>[C:1]([O:2][P:11](=[O:12])([OH:13])[OH:14])([CH2:3][CH2:5][CH:6]([NH2:7])[C:8](=[O:9])[OH:10])=[O:4].[C:15]1([C:21]([NH2:22])=[O:23])=[CH:16][N:17]([CH:24]2[O:25][CH:27]([CH2:30][O:32][P:33](=[O:34])([OH:35])[O:36][P:37](=[O:38])([OH:39])[O:40][CH2:41][CH:42]3[O:43][CH:45]([n:48]4[cH:50][n:53][c:55]5[c:51]4[n:54][cH:59][n:61][c:60]5[NH2:62])[CH:46]([O:49][P:52](=[O:56])([OH:57])[OH:58])[CH:44]3[OH:47])[CH:28]([OH:31])[CH:26]2[OH:29])[CH:18]=[CH:19][CH2:20]1'"
-      ]
-     },
-     "execution_count": 21,
-     "metadata": {},
-     "output_type": "execute_result"
-    }
-   ],
-   "source": [
-    "v3['0']['am_smarts']"
-   ]
-  },
-  {
-   "cell_type": "code",
-   "execution_count": 22,
-   "id": "574b882b",
-   "metadata": {},
-   "outputs": [],
-   "source": [
-    "def get_reqs(fn):\n",
-    "    reqs = []\n",
-    "    with open(fn, \"r\") as f:\n",
-    "        for line in f.readlines():\n",
-    "            print(line.split())\n",
-    "            if line[0] != \"#\":\n",
-    "                reqs.append(line.split()[0])\n",
-    "    return reqs"
-   ]
-  },
-  {
-   "cell_type": "code",
-   "execution_count": 23,
-   "id": "4b0e14d6",
-   "metadata": {},
-   "outputs": [
-    {
-     "name": "stdout",
-     "output_type": "stream",
-     "text": [
-      "['#', 'packages', 'in', 'environment', 'at', '/home/stef/miniconda3/envs/clipzyme:']\n",
-      "['#']\n",
-      "['#', 'Name', 'Version', 'Build', 'Channel']\n",
-      "['_libgcc_mutex', '0.1', 'main']\n",
-      "['_openmp_mutex', '5.1', '1_gnu']\n",
-      "['aiohappyeyeballs', '2.6.1', 'pypi_0', 'pypi']\n",
-      "['aiohttp', '3.12.15', 'pypi_0', 'pypi']\n",
-      "['aiosignal', '1.4.0', 'pypi_0', 'pypi']\n",
-      "['alabaster', '1.0.0', 'pypi_0', 'pypi']\n",
-      "['alembic', '1.16.5', 'pypi_0', 'pypi']\n",
-      "['annotated-types', '0.7.0', 'pypi_0', 'pypi']\n",
-      "['antlr4-python3-runtime', '4.9.3', 'pypi_0', 'pypi']\n",
-      "['anyio', '4.11.0', 'pypi_0', 'pypi']\n",
-      "['appdirs', '1.4.4', 'pypi_0', 'pypi']\n",
-      "['asttokens', '3.0.0', 'pypi_0', 'pypi']\n",
-      "['async-timeout', '5.0.1', 'pypi_0', 'pypi']\n",
-      "['attrs', '25.3.0', 'pypi_0', 'pypi']\n",
-      "['authlib', '1.6.4', 'pypi_0', 'pypi']\n",
-      "['babel', '2.17.0', 'pypi_0', 'pypi']\n",
-      "['beautifulsoup4', '4.13.5', 'pypi_0', 'pypi']\n",
-      "['biopython', '1.83', 'pypi_0', 'pypi']\n",
-      "['bioservices', '1.9.0', 'pypi_0', 'pypi']\n",
-      "['blinker', '1.9.0', 'pypi_0', 'pypi']\n",
-      "['bzip2', '1.0.8', 'h5eee18b_6']\n",
-      "['ca-certificates', '2025.9.9', 'h06a4308_0']\n",
-      "['cachetools', '5.5.2', 'pypi_0', 'pypi']\n",
-      "['cattrs', '25.2.0', 'pypi_0', 'pypi']\n",
-      "['certifi', '2025.8.3', 'pypi_0', 'pypi']\n",
-      "['cffi', '2.0.0', 'pypi_0', 'pypi']\n",
-      "['charset-normalizer', '3.4.3', 'pypi_0', 'pypi']\n",
-      "['chemprop', '1.6.1', 'pypi_0', 'pypi']\n",
-      "['click', '8.2.1', 'pypi_0', 'pypi']\n",
-      "['clipzyme', '0.0.12', 'pypi_0', 'pypi']\n",
-      "['cloudpickle', '3.1.1', 'pypi_0', 'pypi']\n",
-      "['cmake', '4.1.0', 'pypi_0', 'pypi']\n",
-      "['colorama', '0.4.6', 'pypi_0', 'pypi']\n",
-      "['colorlog', '6.9.0', 'pypi_0', 'pypi']\n",
-      "['comet-ml', '3.28.1', 'pypi_0', 'pypi']\n",
-      "['comm', '0.2.3', 'pypi_0', 'pypi']\n",
-      "['commonmark', '0.9.1', 'pypi_0', 'pypi']\n",
-      "['configobj', '5.0.9', 'pypi_0', 'pypi']\n",
-      "['contourpy', '1.3.2', 'pypi_0', 'pypi']\n",
-      "['cryptography', '45.0.7', 'pypi_0', 'pypi']\n",
-      "['cycler', '0.12.1', 'pypi_0', 'pypi']\n",
-      "['cyclopts', '3.24.0', 'pypi_0', 'pypi']\n",
-      "['databricks-sdk', '0.67.0', 'pypi_0', 'pypi']\n",
-      "['debugpy', '1.8.17', 'pypi_0', 'pypi']\n",
-      "['decorator', '5.2.1', 'pypi_0', 'pypi']\n",
-      "['dill', '0.4.0', 'pypi_0', 'pypi']\n",
-      "['diskcache', '5.6.3', 'pypi_0', 'pypi']\n",
-      "['dnspython', '2.8.0', 'pypi_0', 'pypi']\n",
-      "['docker', '7.1.0', 'pypi_0', 'pypi']\n",
-      "['docker-pycreds', '0.4.0', 'pypi_0', 'pypi']\n",
-      "['docstring-parser', '0.17.0', 'pypi_0', 'pypi']\n",
-      "['docutils', '0.21.2', 'pypi_0', 'pypi']\n",
-      "['dulwich', '0.24.1', 'pypi_0', 'pypi']\n",
-      "['easydev', '0.13.3', 'pypi_0', 'pypi']\n",
-      "['einops', '0.7.0', 'pypi_0', 'pypi']\n",
-      "['email-validator', '2.3.0', 'pypi_0', 'pypi']\n",
-      "['epam-indigo', '1.9.0', 'pypi_0', 'pypi']\n",
-      "['et-xmlfile', '2.0.0', 'pypi_0', 'pypi']\n",
-      "['everett', '3.4.0', 'pypi_0', 'pypi']\n",
-      "['exceptiongroup', '1.3.0', 'pypi_0', 'pypi']\n",
-      "['executing', '2.2.1', 'pypi_0', 'pypi']\n",
-      "['expat', '2.7.1', 'h6a678d5_0']\n",
-      "['fair-esm', '2.0.0', 'pypi_0', 'pypi']\n",
-      "['fastapi', '0.117.1', 'pypi_0', 'pypi']\n",
-      "['fastmcp', '2.12.3', 'pypi_0', 'pypi']\n",
-      "['filelock', '3.19.1', 'pypi_0', 'pypi']\n",
-      "['flask', '3.1.2', 'pypi_0', 'pypi']\n",
-      "['fonttools', '4.60.0', 'pypi_0', 'pypi']\n",
-      "['frozenlist', '1.7.0', 'pypi_0', 'pypi']\n",
-      "['fsspec', '2025.9.0', 'pypi_0', 'pypi']\n",
-      "['future', '1.0.0', 'pypi_0', 'pypi']\n",
-      "['gevent', '25.9.1', 'pypi_0', 'pypi']\n",
-      "['gitdb', '4.0.12', 'pypi_0', 'pypi']\n",
-      "['gitpython', '3.1.27', 'pypi_0', 'pypi']\n",
-      "['google-auth', '2.40.3', 'pypi_0', 'pypi']\n",
-      "['graphene', '3.4.3', 'pypi_0', 'pypi']\n",
-      "['graphql-core', '3.2.6', 'pypi_0', 'pypi']\n",
-      "['graphql-relay', '3.2.0', 'pypi_0', 'pypi']\n",
-      "['greenlet', '3.2.4', 'pypi_0', 'pypi']\n",
-      "['grequests', '0.7.0', 'pypi_0', 'pypi']\n",
-      "['gunicorn', '23.0.0', 'pypi_0', 'pypi']\n",
-      "['h11', '0.16.0', 'pypi_0', 'pypi']\n",
-      "['hf-xet', '1.1.10', 'pypi_0', 'pypi']\n",
-      "['httpcore', '1.0.9', 'pypi_0', 'pypi']\n",
-      "['httpx', '0.28.1', 'pypi_0', 'pypi']\n",
-      "['httpx-sse', '0.4.1', 'pypi_0', 'pypi']\n",
-      "['huggingface-hub', '0.35.0', 'pypi_0', 'pypi']\n",
-      "['hydra-core', '1.3.2', 'pypi_0', 'pypi']\n",
-      "['hydra-submitit-launcher', '1.2.0', 'pypi_0', 'pypi']\n",
-      "['hyperopt', '0.2.7', 'pypi_0', 'pypi']\n",
-      "['idna', '3.10', 'pypi_0', 'pypi']\n",
-      "['imagesize', '1.4.1', 'pypi_0', 'pypi']\n",
-      "['importlib-metadata', '8.7.0', 'pypi_0', 'pypi']\n",
-      "['ipykernel', '6.30.1', 'pypi_0', 'pypi']\n",
-      "['ipython', '8.37.0', 'pypi_0', 'pypi']\n",
-      "['isodate', '0.7.2', 'pypi_0', 'pypi']\n",
-      "['itsdangerous', '2.2.0', 'pypi_0', 'pypi']\n",
-      "['jedi', '0.19.2', 'pypi_0', 'pypi']\n",
-      "['jinja2', '3.1.6', 'pypi_0', 'pypi']\n",
-      "['joblib', '1.5.2', 'pypi_0', 'pypi']\n",
-      "['jsonschema', '4.25.1', 'pypi_0', 'pypi']\n",
-      "['jsonschema-path', '0.3.4', 'pypi_0', 'pypi']\n",
-      "['jsonschema-specifications', '2025.9.1', 'pypi_0', 'pypi']\n",
-      "['jupyter-client', '8.6.3', 'pypi_0', 'pypi']\n",
-      "['jupyter-core', '5.8.1', 'pypi_0', 'pypi']\n",
-      "['kiwisolver', '1.4.9', 'pypi_0', 'pypi']\n",
-      "['lazy-object-proxy', '1.12.0', 'pypi_0', 'pypi']\n",
-      "['ld_impl_linux-64', '2.40', 'h12ee557_0']\n",
-      "['libffi', '3.4.4', 'h6a678d5_1']\n",
-      "['libgcc-ng', '11.2.0', 'h1234567_1']\n",
-      "['libgomp', '11.2.0', 'h1234567_1']\n",
-      "['libstdcxx-ng', '11.2.0', 'h1234567_1']\n",
-      "['libuuid', '1.41.5', 'h5eee18b_0']\n",
-      "['libxcb', '1.17.0', 'h9b100fa_0']\n",
-      "['libzlib', '1.3.1', 'hb25bd0a_0']\n",
-      "['lightning', '2.5.5', 'pypi_0', 'pypi']\n",
-      "['lightning-utilities', '0.15.2', 'pypi_0', 'pypi']\n",
-      "['line-profiler', '4.2.0', 'pypi_0', 'pypi']\n",
-      "['lit', '18.1.8', 'pypi_0', 'pypi']\n",
-      "['lxml', '6.0.1', 'pypi_0', 'pypi']\n",
-      "['mako', '1.3.10', 'pypi_0', 'pypi']\n",
-      "['markdown-it-py', '4.0.0', 'pypi_0', 'pypi']\n",
-      "['markupsafe', '3.0.2', 'pypi_0', 'pypi']\n",
-      "['matplotlib', '3.10.6', 'pypi_0', 'pypi']\n",
-      "['matplotlib-inline', '0.1.7', 'pypi_0', 'pypi']\n",
-      "['mcp', '1.15.0', 'pypi_0', 'pypi']\n",
-      "['mdurl', '0.1.2', 'pypi_0', 'pypi']\n",
-      "['mlflow', '3.4.0', 'pypi_0', 'pypi']\n",
-      "['mlflow-skinny', '3.4.0', 'pypi_0', 'pypi']\n",
-      "['mlflow-tracing', '3.4.0', 'pypi_0', 'pypi']\n",
-      "['molvs', '0.1.1', 'pypi_0', 'pypi']\n",
-      "['more-itertools', '10.8.0', 'pypi_0', 'pypi']\n",
-      "['mpmath', '1.3.0', 'pypi_0', 'pypi']\n",
-      "['multidict', '6.6.4', 'pypi_0', 'pypi']\n",
-      "['multiprocess', '0.70.18', 'pypi_0', 'pypi']\n",
-      "['mypy-extensions', '1.1.0', 'pypi_0', 'pypi']\n",
-      "['ncurses', '6.5', 'h7934f7d_0']\n",
-      "['nest-asyncio', '1.6.0', 'pypi_0', 'pypi']\n",
-      "['networkx', '3.4.2', 'pypi_0', 'pypi']\n",
-      "['ninja', '1.11.1.1', 'pypi_0', 'pypi']\n",
-      "['numpy', '1.26.0', 'pypi_0', 'pypi']\n",
-      "['nvidia-cublas-cu12', '12.8.4.1', 'pypi_0', 'pypi']\n",
-      "['nvidia-cuda-cupti-cu12', '12.8.90', 'pypi_0', 'pypi']\n",
-      "['nvidia-cuda-nvrtc-cu12', '12.8.93', 'pypi_0', 'pypi']\n",
-      "['nvidia-cuda-runtime-cu12', '12.8.90', 'pypi_0', 'pypi']\n",
-      "['nvidia-cudnn-cu12', '9.10.2.21', 'pypi_0', 'pypi']\n",
-      "['nvidia-cufft-cu12', '11.3.3.83', 'pypi_0', 'pypi']\n",
-      "['nvidia-cufile-cu12', '1.13.1.3', 'pypi_0', 'pypi']\n",
-      "['nvidia-curand-cu12', '10.3.9.90', 'pypi_0', 'pypi']\n",
-      "['nvidia-cusolver-cu12', '11.7.3.90', 'pypi_0', 'pypi']\n",
-      "['nvidia-cusparse-cu12', '12.5.8.93', 'pypi_0', 'pypi']\n",
-      "['nvidia-cusparselt-cu12', '0.7.1', 'pypi_0', 'pypi']\n",
-      "['nvidia-ml-py3', '7.352.0', 'pypi_0', 'pypi']\n",
-      "['nvidia-nccl-cu12', '2.27.3', 'pypi_0', 'pypi']\n",
-      "['nvidia-nvjitlink-cu12', '12.8.93', 'pypi_0', 'pypi']\n",
-      "['nvidia-nvtx-cu12', '12.8.90', 'pypi_0', 'pypi']\n",
-      "['omegaconf', '2.3.0', 'pypi_0', 'pypi']\n",
-      "['openapi-core', '0.19.5', 'pypi_0', 'pypi']\n",
-      "['openapi-pydantic', '0.5.1', 'pypi_0', 'pypi']\n",
-      "['openapi-schema-validator', '0.6.3', 'pypi_0', 'pypi']\n",
-      "['openapi-spec-validator', '0.7.2', 'pypi_0', 'pypi']\n",
-      "['openpyxl', '3.0.10', 'pypi_0', 'pypi']\n",
-      "['openssl', '3.0.17', 'h5eee18b_0']\n",
-      "['opentelemetry-api', '1.37.0', 'pypi_0', 'pypi']\n",
-      "['opentelemetry-proto', '1.37.0', 'pypi_0', 'pypi']\n",
-      "['opentelemetry-sdk', '1.37.0', 'pypi_0', 'pypi']\n",
-      "['opentelemetry-semantic-conventions', '0.58b0', 'pypi_0', 'pypi']\n",
-      "['p-tqdm', '1.4.2', 'pypi_0', 'pypi']\n",
-      "['packaging', '25.0', 'pypi_0', 'pypi']\n",
-      "['pandas', '2.1.1', 'pypi_0', 'pypi']\n",
-      "['pandas-flavor', '0.7.0', 'pypi_0', 'pypi']\n",
-      "['parse', '1.20.2', 'pypi_0', 'pypi']\n",
-      "['parso', '0.8.5', 'pypi_0', 'pypi']\n",
-      "['pathable', '0.4.4', 'pypi_0', 'pypi']\n",
-      "['pathos', '0.3.4', 'pypi_0', 'pypi']\n",
-      "['pathtools', '0.1.2', 'pypi_0', 'pypi']\n",
-      "['pexpect', '4.9.0', 'pypi_0', 'pypi']\n",
-      "['pillow', '11.3.0', 'pypi_0', 'pypi']\n",
-      "['pip', '25.2', 'pyhc872135_0']\n",
-      "['platformdirs', '4.4.0', 'pypi_0', 'pypi']\n",
-      "['pox', '0.3.6', 'pypi_0', 'pypi']\n",
-      "['ppft', '1.7.7', 'pypi_0', 'pypi']\n",
-      "['promise', '2.3', 'pypi_0', 'pypi']\n",
-      "['prompt-toolkit', '3.0.52', 'pypi_0', 'pypi']\n",
-      "['propcache', '0.3.2', 'pypi_0', 'pypi']\n",
-      "['protobuf', '6.32.1', 'pypi_0', 'pypi']\n",
-      "['psutil', '7.1.0', 'pypi_0', 'pypi']\n",
-      "['pthread-stubs', '0.3', 'h0ce48e5_1']\n",
-      "['ptyprocess', '0.7.0', 'pypi_0', 'pypi']\n",
-      "['pubchempy', '1.0.4', 'pypi_0', 'pypi']\n",
-      "['pure-eval', '0.2.3', 'pypi_0', 'pypi']\n",
-      "['py4j', '0.10.9.9', 'pypi_0', 'pypi']\n",
-      "['pyarrow', '21.0.0', 'pypi_0', 'pypi']\n",
-      "['pyasn1', '0.6.1', 'pypi_0', 'pypi']\n",
-      "['pyasn1-modules', '0.4.2', 'pypi_0', 'pypi']\n",
-      "['pycparser', '2.23', 'pypi_0', 'pypi']\n",
-      "['pydantic', '2.11.9', 'pypi_0', 'pypi']\n",
-      "['pydantic-core', '2.33.2', 'pypi_0', 'pypi']\n",
-      "['pydantic-settings', '2.11.0', 'pypi_0', 'pypi']\n",
-      "['pyg-lib', '0.4.0+pt20cu118', 'pypi_0', 'pypi']\n",
-      "['pygments', '2.19.2', 'pypi_0', 'pypi']\n",
-      "['pymongo', '4.15.1', 'pypi_0', 'pypi']\n",
-      "['pyparsing', '3.2.4', 'pypi_0', 'pypi']\n",
-      "['pyperclip', '1.10.0', 'pypi_0', 'pypi']\n",
-      "['python', '3.10.18', 'h1a3bd86_0']\n",
-      "['python-dateutil', '2.9.0.post0', 'pypi_0', 'pypi']\n",
-      "['python-dotenv', '1.1.1', 'pypi_0', 'pypi']\n",
-      "['python-multipart', '0.0.20', 'pypi_0', 'pypi']\n",
-      "['pytorch-lightning', '2.0.9', 'pypi_0', 'pypi']\n",
-      "['pytz', '2025.2', 'pypi_0', 'pypi']\n",
-      "['pyyaml', '6.0.2', 'pypi_0', 'pypi']\n",
-      "['pyzmq', '27.1.0', 'pypi_0', 'pypi']\n",
-      "['rdkit', '2025.3.6', 'pypi_0', 'pypi']\n",
-      "['readline', '8.3', 'hc2a1206_0']\n",
-      "['referencing', '0.36.2', 'pypi_0', 'pypi']\n",
-      "['regex', '2025.9.1', 'pypi_0', 'pypi']\n",
-      "['requests', '2.32.5', 'pypi_0', 'pypi']\n",
-      "['requests-cache', '1.2.1', 'pypi_0', 'pypi']\n",
-      "['requests-toolbelt', '1.0.0', 'pypi_0', 'pypi']\n",
-      "['rfc3339-validator', '0.1.4', 'pypi_0', 'pypi']\n",
-      "['rich', '14.1.0', 'pypi_0', 'pypi']\n",
-      "['rich-rst', '1.3.1', 'pypi_0', 'pypi']\n",
-      "['rpds-py', '0.27.1', 'pypi_0', 'pypi']\n",
-      "['rsa', '4.9.1', 'pypi_0', 'pypi']\n",
-      "['rxn-chem-utils', '1.0.4', 'pypi_0', 'pypi']\n",
-      "['rxn-utils', '1.1.3', 'pypi_0', 'pypi']\n",
-      "['scikit-learn', '1.3.2', 'pypi_0', 'pypi']\n",
-      "['scipy', '1.11.2', 'pypi_0', 'pypi']\n",
-      "['semantic-version', '2.10.0', 'pypi_0', 'pypi']\n",
-      "['sentry-sdk', '2.38.0', 'pypi_0', 'pypi']\n",
-      "['setproctitle', '1.3.7', 'pypi_0', 'pypi']\n",
-      "['setuptools', '78.1.1', 'py310h06a4308_0']\n",
-      "['shortuuid', '1.0.13', 'pypi_0', 'pypi']\n",
-      "['six', '1.17.0', 'pypi_0', 'pypi']\n",
-      "['smmap', '5.0.2', 'pypi_0', 'pypi']\n",
-      "['sniffio', '1.3.1', 'pypi_0', 'pypi']\n",
-      "['snowballstemmer', '3.0.1', 'pypi_0', 'pypi']\n",
-      "['soupsieve', '2.8', 'pypi_0', 'pypi']\n",
-      "['sphinx', '8.1.3', 'pypi_0', 'pypi']\n",
-      "['sphinxcontrib-applehelp', '2.0.0', 'pypi_0', 'pypi']\n",
-      "['sphinxcontrib-devhelp', '2.0.0', 'pypi_0', 'pypi']\n",
-      "['sphinxcontrib-htmlhelp', '2.1.0', 'pypi_0', 'pypi']\n",
-      "['sphinxcontrib-jsmath', '1.0.1', 'pypi_0', 'pypi']\n",
-      "['sphinxcontrib-qthelp', '2.0.0', 'pypi_0', 'pypi']\n",
-      "['sphinxcontrib-serializinghtml', '2.0.0', 'pypi_0', 'pypi']\n",
-      "['sqlalchemy', '2.0.43', 'pypi_0', 'pypi']\n",
-      "['sqlite', '3.50.2', 'hb25bd0a_1']\n",
-      "['sqlparse', '0.5.3', 'pypi_0', 'pypi']\n",
-      "['sse-starlette', '3.0.2', 'pypi_0', 'pypi']\n",
-      "['stack-data', '0.6.3', 'pypi_0', 'pypi']\n",
-      "['starlette', '0.48.0', 'pypi_0', 'pypi']\n",
-      "['submitit', '1.5.3', 'pypi_0', 'pypi']\n",
-      "['suds-community', '1.2.0', 'pypi_0', 'pypi']\n",
-      "['sympy', '1.14.0', 'pypi_0', 'pypi']\n",
-      "['tensorboardx', '2.6.4', 'pypi_0', 'pypi']\n",
-      "['threadpoolctl', '3.6.0', 'pypi_0', 'pypi']\n",
-      "['tk', '8.6.15', 'h54e0aa7_0']\n",
-      "['tokenizers', '0.13.3', 'pypi_0', 'pypi']\n",
-      "['tomli', '2.2.1', 'pypi_0', 'pypi']\n",
-      "['torch', '2.8.0', 'pypi_0', 'pypi']\n",
-      "['torch-cluster', '1.6.3+pt20cu118', 'pypi_0', 'pypi']\n",
-      "['torch-geometric', '2.3.1', 'pypi_0', 'pypi']\n",
-      "['torch-scatter', '2.1.2+pt20cu118', 'pypi_0', 'pypi']\n",
-      "['torch-sparse', '0.6.18+pt20cu118', 'pypi_0', 'pypi']\n",
-      "['torch-spline-conv', '1.2.2+pt20cu118', 'pypi_0', 'pypi']\n",
-      "['torchmetrics', '0.11.4', 'pypi_0', 'pypi']\n",
-      "['tornado', '6.5.2', 'pypi_0', 'pypi']\n",
-      "['tqdm', '4.62.3', 'pypi_0', 'pypi']\n",
-      "['traitlets', '5.14.3', 'pypi_0', 'pypi']\n",
-      "['transformers', '4.25.1', 'pypi_0', 'pypi']\n",
-      "['triton', '3.4.0', 'pypi_0', 'pypi']\n",
-      "['typed-argument-parser', '1.11.0', 'pypi_0', 'pypi']\n",
-      "['typing-extensions', '4.15.0', 'pypi_0', 'pypi']\n",
-      "['typing-inspect', '0.9.0', 'pypi_0', 'pypi']\n",
-      "['typing-inspection', '0.4.1', 'pypi_0', 'pypi']\n",
-      "['tzdata', '2025.2', 'pypi_0', 'pypi']\n",
-      "['url-normalize', '2.2.1', 'pypi_0', 'pypi']\n",
-      "['urllib3', '2.5.0', 'pypi_0', 'pypi']\n",
-      "['uvicorn', '0.37.0', 'pypi_0', 'pypi']\n",
-      "['wandb', '0.12.19', 'pypi_0', 'pypi']\n",
-      "['wcwidth', '0.2.14', 'pypi_0', 'pypi']\n",
-      "['websocket-client', '1.8.0', 'pypi_0', 'pypi']\n",
-      "['werkzeug', '3.1.1', 'pypi_0', 'pypi']\n",
-      "['wget', '3.2', 'pypi_0', 'pypi']\n",
-      "['wheel', '0.45.1', 'py310h06a4308_0']\n",
-      "['wrapt', '1.17.3', 'pypi_0', 'pypi']\n",
-      "['wurlitzer', '3.1.1', 'pypi_0', 'pypi']\n",
-      "['xarray', '2025.6.1', 'pypi_0', 'pypi']\n",
-      "['xmltodict', '1.0.2', 'pypi_0', 'pypi']\n",
-      "['xorg-libx11', '1.8.12', 'h9b100fa_1']\n",
-      "['xorg-libxau', '1.0.12', 'h9b100fa_0']\n",
-      "['xorg-libxdmcp', '1.1.5', 'h9b100fa_0']\n",
-      "['xorg-xorgproto', '2024.1', 'h5eee18b_1']\n",
-      "['xz', '5.6.4', 'h5eee18b_1']\n",
-      "['yarl', '1.20.1', 'pypi_0', 'pypi']\n",
-      "['zipp', '3.23.0', 'pypi_0', 'pypi']\n",
-      "['zlib', '1.3.1', 'hb25bd0a_0']\n",
-      "['zope-event', '6.0', 'pypi_0', 'pypi']\n",
-      "['zope-interface', '8.0', 'pypi_0', 'pypi']\n",
-      "['#', 'packages', 'in', 'environment', 'at', '/home/stef/miniconda3/envs/hiec:']\n",
-      "['#']\n",
-      "['#', 'Name', 'Version', 'Build', 'Channel']\n",
-      "['_libgcc_mutex', '0.1', 'conda_forge', 'conda-forge']\n",
-      "['_openmp_mutex', '4.5', '2_gnu', 'conda-forge']\n",
-      "['aimsim-core', '2.2.1', 'pypi_0', 'pypi']\n",
-      "['aiohttp', '3.9.5', 'pypi_0', 'pypi']\n",
-      "['aiosignal', '1.3.1', 'pypi_0', 'pypi']\n",
-      "['alembic', '1.14.0', 'pypi_0', 'pypi']\n",
-      "['antlr4-python3-runtime', '4.9.3', 'pypi_0', 'pypi']\n",
-      "['astartes', '1.2.2', 'pypi_0', 'pypi']\n",
-      "['asttokens', '2.4.1', 'pypi_0', 'pypi']\n",
-      "['attrs', '23.2.0', 'pypi_0', 'pypi']\n",
-      "['biopython', '1.84', 'pypi_0', 'pypi']\n",
-      "['blinker', '1.9.0', 'pypi_0', 'pypi']\n",
-      "['bzip2', '1.0.8', 'h7f98852_4', 'conda-forge']\n",
-      "['ca-certificates', '2024.12.31', 'h06a4308_0']\n",
-      "['cachetools', '5.5.0', 'pypi_0', 'pypi']\n",
-      "['cd-hit', '4.8.1', 'h43eeafb_10', 'bioconda']\n",
-      "['certifi', '2024.8.30', 'pypi_0', 'pypi']\n",
-      "['charset-normalizer', '3.4.0', 'pypi_0', 'pypi']\n",
-      "['chemprop', '2.0.0', 'pypi_0', 'pypi']\n",
-      "['click', '8.1.7', 'pypi_0', 'pypi']\n",
-      "['cloudpickle', '3.1.0', 'pypi_0', 'pypi']\n",
-      "['comm', '0.2.2', 'pypi_0', 'pypi']\n",
-      "['configargparse', '1.7', 'pypi_0', 'pypi']\n",
-      "['contourpy', '1.2.1', 'pypi_0', 'pypi']\n",
-      "['cycler', '0.12.1', 'pypi_0', 'pypi']\n",
-      "['databricks-sdk', '0.38.0', 'pypi_0', 'pypi']\n",
-      "['debugpy', '1.8.1', 'pypi_0', 'pypi']\n",
-      "['decorator', '5.1.1', 'pypi_0', 'pypi']\n",
-      "['deprecated', '1.2.15', 'pypi_0', 'pypi']\n",
-      "['dill', '0.3.8', 'pypi_0', 'pypi']\n",
-      "['docker', '7.1.0', 'pypi_0', 'pypi']\n",
-      "['executing', '2.0.1', 'pypi_0', 'pypi']\n",
-      "['filelock', '3.13.3', 'pypi_0', 'pypi']\n",
-      "['flask', '3.1.0', 'pypi_0', 'pypi']\n",
-      "['fonttools', '4.51.0', 'pypi_0', 'pypi']\n",
-      "['frozenlist', '1.4.1', 'pypi_0', 'pypi']\n",
-      "['fsspec', '2024.3.1', 'pypi_0', 'pypi']\n",
-      "['gh', '2.35.0', 'ha8f183a_0', 'conda-forge']\n",
-      "['gitdb', '4.0.11', 'pypi_0', 'pypi']\n",
-      "['gitpython', '3.1.43', 'pypi_0', 'pypi']\n",
-      "['google-auth', '2.36.0', 'pypi_0', 'pypi']\n",
-      "['graphene', '3.4.3', 'pypi_0', 'pypi']\n",
-      "['graphql-core', '3.2.5', 'pypi_0', 'pypi']\n",
-      "['graphql-relay', '3.2.0', 'pypi_0', 'pypi']\n",
-      "['greenlet', '3.1.1', 'pypi_0', 'pypi']\n",
-      "['gunicorn', '23.0.0', 'pypi_0', 'pypi']\n",
-      "['hydra-core', '1.3.2', 'pypi_0', 'pypi']\n",
-      "['hydra-submitit-launcher', '1.2.0', 'pypi_0', 'pypi']\n",
-      "['idna', '3.7', 'pypi_0', 'pypi']\n",
-      "['importlib-metadata', '8.5.0', 'pypi_0', 'pypi']\n",
-      "['ipykernel', '6.29.4', 'pypi_0', 'pypi']\n",
-      "['ipython', '8.23.0', 'pypi_0', 'pypi']\n",
-      "['ipywidgets', '8.1.5', 'pypi_0', 'pypi']\n",
-      "['itsdangerous', '2.2.0', 'pypi_0', 'pypi']\n",
-      "['jedi', '0.19.1', 'pypi_0', 'pypi']\n",
-      "['jinja2', '3.1.3', 'pypi_0', 'pypi']\n",
-      "['joblib', '1.3.2', 'pypi_0', 'pypi']\n",
-      "['jupyter-client', '8.6.1', 'pypi_0', 'pypi']\n",
-      "['jupyter-core', '5.7.2', 'pypi_0', 'pypi']\n",
-      "['jupyterlab-widgets', '3.0.13', 'pypi_0', 'pypi']\n",
-      "['kiwisolver', '1.4.5', 'pypi_0', 'pypi']\n",
-      "['ld_impl_linux-64', '2.40', 'h41732ed_0', 'conda-forge']\n",
-      "['libexpat', '2.5.0', 'hcb278e6_1', 'conda-forge']\n",
-      "['libffi', '3.4.2', 'h7f98852_5', 'conda-forge']\n",
-      "['libgcc-ng', '13.2.0', 'h807b86a_2', 'conda-forge']\n",
-      "['libgomp', '13.2.0', 'h807b86a_2', 'conda-forge']\n",
-      "['libnsl', '2.0.0', 'h7f98852_0', 'conda-forge']\n",
-      "['libsqlite', '3.43.0', 'h2797004_0', 'conda-forge']\n",
-      "['libstdcxx-ng', '13.2.0', 'hc0a3c3a_7', 'conda-forge']\n",
-      "['libuuid', '2.38.1', 'h0b41bf4_0', 'conda-forge']\n",
-      "['libzlib', '1.2.13', 'hd590300_5', 'conda-forge']\n",
-      "['lightning', '2.2.5', 'pypi_0', 'pypi']\n",
-      "['lightning-utilities', '0.11.2', 'pypi_0', 'pypi']\n",
-      "['lxml', '5.3.0', 'pypi_0', 'pypi']\n",
-      "['mako', '1.3.7', 'pypi_0', 'pypi']\n",
-      "['markdown', '3.7', 'pypi_0', 'pypi']\n",
-      "['markupsafe', '2.1.5', 'pypi_0', 'pypi']\n",
-      "['matplotlib', '3.8.4', 'pypi_0', 'pypi']\n",
-      "['matplotlib-inline', '0.1.6', 'pypi_0', 'pypi']\n",
-      "['mhfp', '1.9.6', 'pypi_0', 'pypi']\n",
-      "['mlflow', '2.18.0', 'pypi_0', 'pypi']\n",
-      "['mlflow-skinny', '2.18.0', 'pypi_0', 'pypi']\n",
-      "['mordredcommunity', '2.0.5', 'pypi_0', 'pypi']\n",
-      "['mpmath', '1.3.0', 'pypi_0', 'pypi']\n",
-      "['multidict', '6.0.5', 'pypi_0', 'pypi']\n",
-      "['multiprocess', '0.70.16', 'pypi_0', 'pypi']\n",
-      "['ncurses', '6.4', 'hcb278e6_0', 'conda-forge']\n",
-      "['nest-asyncio', '1.6.0', 'pypi_0', 'pypi']\n",
-      "['networkx', '3.2.1', 'pypi_0', 'pypi']\n",
-      "['numpy', '1.26.4', 'pypi_0', 'pypi']\n",
-      "['nvidia-cublas-cu12', '12.1.3.1', 'pypi_0', 'pypi']\n",
-      "['nvidia-cuda-cupti-cu12', '12.1.105', 'pypi_0', 'pypi']\n",
-      "['nvidia-cuda-nvrtc-cu12', '12.1.105', 'pypi_0', 'pypi']\n",
-      "['nvidia-cuda-runtime-cu12', '12.1.105', 'pypi_0', 'pypi']\n",
-      "['nvidia-cudnn-cu12', '8.9.2.26', 'pypi_0', 'pypi']\n",
-      "['nvidia-cufft-cu12', '11.0.2.54', 'pypi_0', 'pypi']\n",
-      "['nvidia-curand-cu12', '10.3.2.106', 'pypi_0', 'pypi']\n",
-      "['nvidia-cusolver-cu12', '11.4.5.107', 'pypi_0', 'pypi']\n",
-      "['nvidia-cusparse-cu12', '12.1.0.106', 'pypi_0', 'pypi']\n",
-      "['nvidia-nccl-cu12', '2.19.3', 'pypi_0', 'pypi']\n",
-      "['nvidia-nvjitlink-cu12', '12.4.99', 'pypi_0', 'pypi']\n",
-      "['nvidia-nvtx-cu12', '12.1.105', 'pypi_0', 'pypi']\n",
-      "['omegaconf', '2.3.0', 'pypi_0', 'pypi']\n",
-      "['openssl', '3.1.3', 'hd590300_0', 'conda-forge']\n",
-      "['opentelemetry-api', '1.28.2', 'pypi_0', 'pypi']\n",
-      "['opentelemetry-sdk', '1.28.2', 'pypi_0', 'pypi']\n",
-      "['opentelemetry-semantic-conventions', '0.49b2', 'pypi_0', 'pypi']\n",
-      "['packaging', '24.0', 'pypi_0', 'pypi']\n",
-      "['padelpy', '0.1.16', 'pypi_0', 'pypi']\n",
-      "['pandas', '2.2.1', 'pypi_0', 'pypi']\n",
-      "['parso', '0.8.3', 'pypi_0', 'pypi']\n",
-      "['pexpect', '4.9.0', 'pypi_0', 'pypi']\n",
-      "['pillow', '10.3.0', 'pypi_0', 'pypi']\n",
-      "['pip', '23.2.1', 'pyhd8ed1ab_0', 'conda-forge']\n",
-      "['platformdirs', '4.2.0', 'pypi_0', 'pypi']\n",
-      "['polars', '1.33.1', 'pypi_0', 'pypi']\n",
-      "['prompt-toolkit', '3.0.43', 'pypi_0', 'pypi']\n",
-      "['protobuf', '5.29.0', 'pypi_0', 'pypi']\n",
-      "['psutil', '5.9.8', 'pypi_0', 'pypi']\n",
-      "['ptyprocess', '0.7.0', 'pypi_0', 'pypi']\n",
-      "['pure-eval', '0.2.2', 'pypi_0', 'pypi']\n",
-      "['pyarrow', '18.0.0', 'pypi_0', 'pypi']\n",
-      "['pyasn1', '0.6.1', 'pypi_0', 'pypi']\n",
-      "['pyasn1-modules', '0.4.1', 'pypi_0', 'pypi']\n",
-      "['pygments', '2.17.2', 'pypi_0', 'pypi']\n",
-      "['pyparsing', '3.1.2', 'pypi_0', 'pypi']\n",
-      "['python', '3.11.5', 'hab00c5b_0_cpython', 'conda-forge']\n",
-      "['python-dateutil', '2.9.0.post0', 'pypi_0', 'pypi']\n",
-      "['pytorch-lightning', '2.2.5', 'pypi_0', 'pypi']\n",
-      "['pytz', '2024.1', 'pypi_0', 'pypi']\n",
-      "['pyyaml', '6.0.1', 'pypi_0', 'pypi']\n",
-      "['pyzmq', '25.1.2', 'pypi_0', 'pypi']\n",
-      "['rdkit', '2023.9.6', 'pypi_0', 'pypi']\n",
-      "['readline', '8.2', 'h8228510_1', 'conda-forge']\n",
-      "['requests', '2.32.3', 'pypi_0', 'pypi']\n",
-      "['rsa', '4.9', 'pypi_0', 'pypi']\n",
-      "['scikit-learn', '1.3.1', 'pypi_0', 'pypi']\n",
-      "['scipy', '1.12.0', 'pypi_0', 'pypi']\n",
-      "['setuptools', '69.2.0', 'pyhd8ed1ab_0', 'conda-forge']\n",
-      "['six', '1.16.0', 'pypi_0', 'pypi']\n",
-      "['skorch', '0.15.0', 'pypi_0', 'pypi']\n",
-      "['smmap', '5.0.1', 'pypi_0', 'pypi']\n",
-      "['sqlalchemy', '2.0.36', 'pypi_0', 'pypi']\n",
-      "['sqlparse', '0.5.2', 'pypi_0', 'pypi']\n",
-      "['src', '0.0.0', 'dev_0', '<develop>']\n",
-      "['stack-data', '0.6.3', 'pypi_0', 'pypi']\n",
-      "['submitit', '1.5.2', 'pypi_0', 'pypi']\n",
-      "['svgutils', '0.3.4', 'pypi_0', 'pypi']\n",
-      "['sympy', '1.12', 'pypi_0', 'pypi']\n",
-      "['tabulate', '0.9.0', 'pypi_0', 'pypi']\n",
-      "['threadpoolctl', '3.4.0', 'pypi_0', 'pypi']\n",
-      "['tk', '8.6.13', 'h2797004_0', 'conda-forge']\n",
-      "['torch', '2.2.2', 'pypi_0', 'pypi']\n",
-      "['torchmetrics', '1.4.0.post0', 'pypi_0', 'pypi']\n",
-      "['tornado', '6.4', 'pypi_0', 'pypi']\n",
-      "['tqdm', '4.66.2', 'pypi_0', 'pypi']\n",
-      "['traitlets', '5.14.2', 'pypi_0', 'pypi']\n",
-      "['triton', '2.2.0', 'pypi_0', 'pypi']\n",
-      "['typing-extensions', '4.10.0', 'pypi_0', 'pypi']\n",
-      "['tzdata', '2024.1', 'pypi_0', 'pypi']\n",
-      "['urllib3', '2.2.3', 'pypi_0', 'pypi']\n",
-      "['wcwidth', '0.2.13', 'pypi_0', 'pypi']\n",
-      "['werkzeug', '3.1.3', 'pypi_0', 'pypi']\n",
-      "['wheel', '0.41.2', 'pyhd8ed1ab_0', 'conda-forge']\n",
-      "['widgetsnbextension', '4.0.13', 'pypi_0', 'pypi']\n",
-      "['wrapt', '1.17.0', 'pypi_0', 'pypi']\n",
-      "['xz', '5.2.6', 'h166bdaf_0', 'conda-forge']\n",
-      "['yarl', '1.9.4', 'pypi_0', 'pypi']\n",
-      "['zipp', '3.21.0', 'pypi_0', 'pypi']\n",
-      "['zlib', '1.2.13', 'hd590300_5', 'conda-forge']\n"
-     ]
-    }
-   ],
-   "source": [
-    "fn =\"../clipzyme_reqs.txt\"\n",
-    "clip_reqs = get_reqs(fn)\n",
-    "fn = \"../hiec_reqs.txt\"\n",
-    "hiec_reqs = get_reqs(fn)"
-   ]
-  },
-  {
-   "cell_type": "code",
-   "execution_count": 24,
-   "id": "79966742",
-   "metadata": {},
-   "outputs": [
-    {
-     "data": {
-      "text/plain": [
-       "{'aimsim-core',\n",
-       " 'astartes',\n",
-       " 'cd-hit',\n",
-       " 'configargparse',\n",
-       " 'deprecated',\n",
-       " 'gh',\n",
-       " 'ipywidgets',\n",
-       " 'jupyterlab-widgets',\n",
-       " 'libexpat',\n",
-       " 'libnsl',\n",
-       " 'libsqlite',\n",
-       " 'markdown',\n",
-       " 'mhfp',\n",
-       " 'mordredcommunity',\n",
-       " 'padelpy',\n",
-       " 'polars',\n",
-       " 'skorch',\n",
-       " 'src',\n",
-       " 'svgutils',\n",
-       " 'tabulate',\n",
-       " 'widgetsnbextension'}"
-      ]
-     },
-     "execution_count": 24,
-     "metadata": {},
-     "output_type": "execute_result"
-    }
-   ],
-   "source": [
-    "set(hiec_reqs) - set(clip_reqs)"
-   ]
-  },
-  {
-   "cell_type": "code",
-   "execution_count": 25,
-   "id": "86e9bb77",
-   "metadata": {},
-   "outputs": [
-    {
-     "data": {
-      "text/plain": [
-       "{'batch_size': 8, 'n_epochs': 25, 'warmup_epochs': 2, 'init_lr': 0.0001, 'max_lr': 0.001, 'final_lr': 0.0001, 'aggregate_over_edges': False, 'model_name': 'enzyme_reaction_clip', 'chemprop_num_layers': 5, 'chemprop_hidden_dim': 1280, 'chemprop_node_dim': 9, 'chemprop_edge_dim': 3, 'chemprop_pool': None, 'reaction_clip_model_path': None}"
-      ]
-     },
-     "execution_count": 25,
-     "metadata": {},
-     "output_type": "execute_result"
-    }
-   ],
-   "source": [
-    "with initialize(version_base=None, config_path=\"../configs/model\"):\n",
-    "    model_cfg = compose(config_name=\"clipzyme\")\n",
-    "model_cfg"
-   ]
-  },
-  {
-   "cell_type": "code",
-   "execution_count": 26,
-   "id": "cc708af8",
-   "metadata": {},
-   "outputs": [],
-   "source": [
-    "model_cfg.reaction_clip_model_path = \"/home/stef/quest_data/hiec/results/runs/debug_clip/version_16/checkpoints/epoch=0-step=43.ckpt\""
-   ]
-  },
-  {
-   "cell_type": "code",
-   "execution_count": 27,
-   "id": "43331b2c",
-   "metadata": {},
-   "outputs": [
-    {
-     "ename": "KeyError",
-     "evalue": "'args'",
-     "output_type": "error",
-     "traceback": [
-      "\u001b[0;31m---------------------------------------------------------------------------\u001b[0m",
-      "\u001b[0;31mKeyError\u001b[0m                                  Traceback (most recent call last)",
-      "Cell \u001b[0;32mIn[27], line 1\u001b[0m\n\u001b[0;32m----> 1\u001b[0m model \u001b[38;5;241m=\u001b[39m \u001b[43mEnzymeReactionCLIP\u001b[49m\u001b[43m(\u001b[49m\u001b[43mmodel_cfg\u001b[49m\u001b[43m)\u001b[49m\n",
-      "File \u001b[0;32m~/hiec/src/clip.py:55\u001b[0m, in \u001b[0;36mEnzymeReactionCLIP.__init__\u001b[0;34m(self, model_hps, negative_multiple, positive_multiplier)\u001b[0m\n\u001b[1;32m     50\u001b[0m     state_dict \u001b[38;5;241m=\u001b[39m torch\u001b[38;5;241m.\u001b[39mload(model_hps\u001b[38;5;241m.\u001b[39mreaction_clip_model_path)\n\u001b[1;32m     51\u001b[0m     state_dict_copy \u001b[38;5;241m=\u001b[39m {\n\u001b[1;32m     52\u001b[0m         k\u001b[38;5;241m.\u001b[39mreplace(\u001b[38;5;124m\"\u001b[39m\u001b[38;5;124mmodel.\u001b[39m\u001b[38;5;124m\"\u001b[39m, \u001b[38;5;124m\"\u001b[39m\u001b[38;5;124m\"\u001b[39m, \u001b[38;5;241m1\u001b[39m): v\n\u001b[1;32m     53\u001b[0m         \u001b[38;5;28;01mfor\u001b[39;00m k, v \u001b[38;5;129;01min\u001b[39;00m state_dict[\u001b[38;5;124m\"\u001b[39m\u001b[38;5;124mstate_dict\u001b[39m\u001b[38;5;124m\"\u001b[39m]\u001b[38;5;241m.\u001b[39mitems()\n\u001b[1;32m     54\u001b[0m     }\n\u001b[0;32m---> 55\u001b[0m     model_hps \u001b[38;5;241m=\u001b[39m \u001b[43mstate_dict\u001b[49m\u001b[43m[\u001b[49m\u001b[38;5;124;43m\"\u001b[39;49m\u001b[38;5;124;43mhyper_parameters\u001b[39;49m\u001b[38;5;124;43m\"\u001b[39;49m\u001b[43m]\u001b[49m\u001b[43m[\u001b[49m\u001b[38;5;124;43m\"\u001b[39;49m\u001b[38;5;124;43margs\u001b[39;49m\u001b[38;5;124;43m\"\u001b[39;49m\u001b[43m]\u001b[49m\n\u001b[1;32m     57\u001b[0m wln_diff_args \u001b[38;5;241m=\u001b[39m copy\u001b[38;5;241m.\u001b[39mdeepcopy(model_hps)\n\u001b[1;32m     58\u001b[0m \u001b[38;5;28;01mif\u001b[39;00m model_hps\u001b[38;5;241m.\u001b[39mmodel_name \u001b[38;5;241m!=\u001b[39m \u001b[38;5;124m\"\u001b[39m\u001b[38;5;124menzyme_reaction_clip_wldnv1\u001b[39m\u001b[38;5;124m\"\u001b[39m:\n",
-      "\u001b[0;31mKeyError\u001b[0m: 'args'"
-     ]
-    }
-   ],
-   "source": [
-    "model = EnzymeReactionCLIP(model_cfg)"
-   ]
-  },
-  {
-   "cell_type": "code",
-   "execution_count": 33,
-   "id": "4ba8790d",
-   "metadata": {},
-   "outputs": [],
-   "source": [
-    "model = EnzymeReactionCLIP.load_from_checkpoint(model_cfg.reaction_clip_model_path)"
-   ]
-  },
-  {
-   "cell_type": "code",
-   "execution_count": 38,
-   "id": "2b989661",
-   "metadata": {},
-   "outputs": [
-    {
-     "data": {
-      "text/plain": [
-       "Parameter containing:\n",
-       "tensor([[-0.1721, -0.0365,  0.2078,  ..., -0.2408, -0.2136, -0.2255],\n",
-       "        [ 0.0880, -0.0742,  0.0361,  ..., -0.0240,  0.1383,  0.1123],\n",
-       "        [ 0.1411, -0.1177,  0.1062,  ...,  0.0175,  0.1263,  0.0715],\n",
-       "        ...,\n",
-       "        [-0.2861,  0.0802, -0.1401,  ...,  0.2344,  0.2044,  0.1317],\n",
-       "        [ 0.0470, -0.1078,  0.1103,  ..., -0.0780, -0.1576, -0.2136],\n",
-       "        [ 0.0787,  0.0117, -0.0750,  ..., -0.0169,  0.1692, -0.1603]],\n",
-       "       requires_grad=True)"
-      ]
-     },
-     "execution_count": 38,
-     "metadata": {},
-     "output_type": "execute_result"
-    }
-   ],
-   "source": [
-    "model.wln.W1.weight"
-   ]
-  },
-  {
-   "cell_type": "code",
-   "execution_count": 39,
-   "id": "f2f5ba13",
-   "metadata": {},
-   "outputs": [],
-   "source": [
-    "sd = torch.load(model_cfg.reaction_clip_model_path)"
-   ]
-  },
-  {
-   "cell_type": "code",
-   "execution_count": 41,
-   "id": "026340d3",
-   "metadata": {},
-   "outputs": [
-    {
-     "data": {
-      "text/plain": [
-       "tensor([[-0.1721, -0.0365,  0.2078,  ..., -0.2408, -0.2136, -0.2255],\n",
-       "        [ 0.0880, -0.0742,  0.0361,  ..., -0.0240,  0.1383,  0.1123],\n",
-       "        [ 0.1411, -0.1177,  0.1062,  ...,  0.0175,  0.1263,  0.0715],\n",
-       "        ...,\n",
-       "        [-0.2861,  0.0802, -0.1401,  ...,  0.2344,  0.2044,  0.1317],\n",
-       "        [ 0.0470, -0.1078,  0.1103,  ..., -0.0780, -0.1576, -0.2136],\n",
-       "        [ 0.0787,  0.0117, -0.0750,  ..., -0.0169,  0.1692, -0.1603]])"
-      ]
-     },
-     "execution_count": 41,
-     "metadata": {},
-     "output_type": "execute_result"
-    }
-   ],
-   "source": [
-    "sd['state_dict']['wln.W1.weight']"
-   ]
-  },
-  {
-   "cell_type": "code",
-   "execution_count": 32,
-   "id": "6e55fb90",
-   "metadata": {},
-   "outputs": [
-    {
-     "data": {
-      "text/plain": [
-       "{'model_hps': {'batch_size': 8, 'n_epochs': 25, 'warmup_epochs': 2, 'init_lr': 0.0001, 'max_lr': 0.001, 'final_lr': 0.0001, 'aggregate_over_edges': False, 'model_name': 'enzyme_reaction_clip', 'chemprop_num_layers': 5, 'chemprop_hidden_dim': 1280, 'chemprop_node_dim': 9, 'chemprop_edge_dim': 3, 'chemprop_pool': None, 'reaction_clip_model_path': None},\n",
-       " 'negative_multiple': 1,\n",
-       " 'positive_multiplier': 3}"
-      ]
-     },
-     "execution_count": 32,
-     "metadata": {},
-     "output_type": "execute_result"
-    }
-   ],
-   "source": [
-    "sd['hyper_parameters']"
-=======
    "execution_count": 1,
    "id": "cf80bbf1",
    "metadata": {},
@@ -801,97 +15,60 @@
     "]\n",
     "\n",
     "fps = DrfpEncoder.encode(rxn_smiles)"
->>>>>>> 3141253a
    ]
   },
   {
    "cell_type": "code",
-<<<<<<< HEAD
-   "execution_count": null,
-   "id": "7ea9dd33",
-=======
    "execution_count": 2,
    "id": "e6857a56",
->>>>>>> 3141253a
    "metadata": {},
    "outputs": [
     {
      "data": {
       "text/plain": [
-<<<<<<< HEAD
-       "odict_keys(['pos_weight', 'wln.W1.weight', 'wln.W2.weight', 'wln.W3.weight', 'wln.W3.bias', 'wln_diff.W1.weight', 'wln_diff.W2.weight', 'wln_diff.W3.weight', 'wln_diff.W3.bias', 'final_linear.weight', 'attention_fc.weight'])"
-      ]
-     },
-     "execution_count": 13,
-=======
        "[array([0, 0, 0, ..., 0, 0, 0], shape=(2048,), dtype=uint8),\n",
        " array([0, 0, 0, ..., 0, 0, 0], shape=(2048,), dtype=uint8)]"
       ]
      },
      "execution_count": 2,
->>>>>>> 3141253a
      "metadata": {},
      "output_type": "execute_result"
     }
    ],
    "source": [
-<<<<<<< HEAD
-    "sd['state_dict'].keys()"
-=======
     "fps"
->>>>>>> 3141253a
    ]
   },
   {
    "cell_type": "code",
-<<<<<<< HEAD
-   "execution_count": null,
-   "id": "ecb93f7b",
-=======
    "execution_count": 11,
    "id": "2523dfb8",
->>>>>>> 3141253a
    "metadata": {},
    "outputs": [
     {
      "data": {
       "text/plain": [
-<<<<<<< HEAD
-       "dict_keys(['epoch', 'global_step', 'pytorch-lightning_version', 'state_dict', 'loops', 'callbacks', 'optimizer_states', 'lr_schedulers'])"
-      ]
-     },
-     "execution_count": 16,
-=======
        "np.False_"
       ]
      },
      "execution_count": 11,
->>>>>>> 3141253a
      "metadata": {},
      "output_type": "execute_result"
     }
    ],
    "source": [
-<<<<<<< HEAD
-    "sd.keys()"
-=======
     "am_rxn = \"[C:1][C:2]>>[C:1]=[C:2]\"\n",
     "rxn = \"CC>>C=C\"\n",
     "\n",
     "am_fp = DrfpEncoder.encode(am_rxn)\n",
     "fp = DrfpEncoder.encode(rxn)\n",
     "(am_fp[0] == fp[0]).all()"
->>>>>>> 3141253a
    ]
   }
  ],
  "metadata": {
   "kernelspec": {
-<<<<<<< HEAD
-   "display_name": "clipzyme",
-=======
    "display_name": "hiec2",
->>>>>>> 3141253a
    "language": "python",
    "name": "python3"
   },
@@ -905,11 +82,7 @@
    "name": "python",
    "nbconvert_exporter": "python",
    "pygments_lexer": "ipython3",
-<<<<<<< HEAD
-   "version": "3.10.18"
-=======
    "version": "3.11.5"
->>>>>>> 3141253a
   }
  },
  "nbformat": 4,
